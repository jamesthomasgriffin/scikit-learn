# Author: Mathieu Blondel
#         Olivier Grisel
#
# License: BSD Style.

cimport numpy as np
import numpy as np
cimport cython

<<<<<<< HEAD
cdef extern from "math.h":
    double fabs(double f)
    double sqrt(double f)

ctypedef np.float64_t DOUBLE


@cython.boundscheck(False)
@cython.wraparound(False)
@cython.cdivision(True)
cdef _mean_variance_axis0(unsigned int n_samples,
                          unsigned int n_features,
                          np.ndarray[DOUBLE, ndim=1] X_data,
                          np.ndarray[int, ndim=1] X_indices,
                          np.ndarray[int, ndim=1] X_indptr,
                          np.ndarray[DOUBLE, ndim=1] means,
                          np.ndarray[DOUBLE, ndim=1] variances):
    """Compute the mean and variance of a CSR aling axis=0

    This is the private Cython function with pre-allocated meant to be called
    by the public functions of this module.
    """

    # the column indices for row i are stored in:
    #    indices[indptr[i]:indices[i+1]]
    # and their corresponding values are stored in:
    #    data[indptr[i]:indptr[i+1]]
    cdef unsigned int i
    cdef unsigned int j
    cdef unsigned int ptr
    cdef unsigned int ind
    cdef double diff

    for i in xrange(n_samples):
        ptr = X_indptr[i]

        # we need to iterate over all features
        # but CSR matrices do not provide O(1)
        # access to features
        for j in xrange(n_features):
            ind = X_indices[ptr]

            if j != ind:
                diff = means[j]
                variances[j] += diff * diff
            else:
                diff = X_data[ptr] - means[ind]
                variances[ind] += diff * diff
                ptr += 1

    variances /= n_samples

=======
ctypedef np.float64_t DOUBLE
>>>>>>> 1382b264

@cython.boundscheck(False)
@cython.wraparound(False)
@cython.cdivision(True)
def mean_variance_axis0(X):
    """Compute mean and variance along axis 0

    Parameters
    ----------
    X: CSR sparse matrix, shape (n_samples, n_features)
        Input data.

    Returns
    -------

    (means, variances):
        means: np.mean(X, axis=0)
        variances: np.var(X, axis=0)
    """
    cdef unsigned int n_samples = X.shape[0]
    cdef unsigned int n_features = X.shape[1]

    cdef np.ndarray[DOUBLE, ndim=1] X_data = X.data
    cdef np.ndarray[int, ndim=1] X_indices = X.indices
    cdef np.ndarray[int, ndim=1] X_indptr = X.indptr
<<<<<<< HEAD

    # store the means in a 1d-array
    cdef np.ndarray[DOUBLE, ndim=1] means = np.asarray(X.mean(axis=0))[0]
    cdef np.ndarray[DOUBLE, ndim=1] variances = np.zeros_like(means)

    _mean_variance_axis0(n_samples, n_features, X_data, X_indices, X_indptr,
                         means, variances)
    return means, variances


@cython.boundscheck(False)
@cython.wraparound(False)
@cython.cdivision(True)
def inplace_csr_row_normalize_l1(X):
    """Inplace row normalize using the l1 norm"""
    cdef unsigned int n_samples = X.shape[0]
    cdef unsigned int n_features = X.shape[1]

    cdef np.ndarray[DOUBLE, ndim=1] X_data = X.data
    cdef np.ndarray[int, ndim=1] X_indices = X.indices
    cdef np.ndarray[int, ndim=1] X_indptr = X.indptr
=======
>>>>>>> 1382b264

    # the column indices for row i are stored in:
    #    indices[indptr[i]:indices[i+1]]
    # and their corresponding values are stored in:
    #    data[indptr[i]:indptr[i+1]]
    cdef unsigned int i
    cdef unsigned int j
<<<<<<< HEAD
    cdef double sum_

    for i in xrange(n_samples):
        sum_ = 0.0

        for j in xrange(X_indptr[i], X_indptr[i + 1]):
            sum_ += fabs(X_data[j])

        if sum_ == 0.0:
            # do not normalize empty rows (can happen if CSR is not pruned
            # correctly)
            continue

        for j in xrange(X_indptr[i], X_indptr[i + 1]):
            X_data[j] /= sum_


@cython.boundscheck(False)
@cython.wraparound(False)
@cython.cdivision(True)
def inplace_csr_row_normalize_l2(X):
    """Inplace row normalize using the l2 norm"""
    cdef unsigned int n_samples = X.shape[0]
    cdef unsigned int n_features = X.shape[1]

    cdef np.ndarray[DOUBLE, ndim=1] X_data = X.data
    cdef np.ndarray[int, ndim=1] X_indices = X.indices
    cdef np.ndarray[int, ndim=1] X_indptr = X.indptr

    cdef unsigned int i
    cdef unsigned int j
    cdef double sum_

    for i in xrange(n_samples):
        sum_ = 0.0

        for j in xrange(X_indptr[i], X_indptr[i + 1]):
            sum_ += (X_data[j] * X_data[j])

        if sum_ == 0.0:
            # do not normalize empty rows (can happen if CSR is not pruned
            # correctly)
            continue
=======
    cdef unsigned int ind
    cdef double diff

    # means[j] contains the mean of feature j
    means = np.asarray(X.mean(axis=0))[0]

    # counts[j] contains the number of samples where feature j is non-zero
    counts = np.zeros_like(means)

    # variances[j] contains the variance of feature j
    variances = np.zeros_like(means)

    for i in xrange(n_samples):
        for j in xrange(X_indptr[i], X_indptr[i + 1]):
            ind = X_indices[j]
            diff = X_data[j] - means[ind]
            variances[ind] += diff * diff
            counts[ind] += 1

    nz = n_samples - counts
    variances += nz * means ** 2
>>>>>>> 1382b264

        sum_ = sqrt(sum_)

        for j in xrange(X_indptr[i], X_indptr[i + 1]):
            X_data[j] /= sum_


@cython.boundscheck(False)
@cython.wraparound(False)
@cython.cdivision(True)
def inplace_csr_column_normalize_l2(X):
    """Inplace column normalize using the l2 norm

    This amounts to dividing each non-zero component by the variance of the
    feature assuming a (n_samples, n_features) shape.

    Parameters
    ----------
    X: CSR matrix with shape (n_samples, n_features)
        Matrix to normalize using the variance of the features.

    Return
    ------
    variances: float array with shape (n_features,)
    """
    cdef unsigned int n_samples = X.shape[0]
    cdef unsigned int n_features = X.shape[1]

    cdef np.ndarray[DOUBLE, ndim=1] X_data = X.data
    cdef np.ndarray[int, ndim=1] X_indices = X.indices
    cdef np.ndarray[int, ndim=1] X_indptr = X.indptr
    cdef np.ndarray[DOUBLE, ndim=1] means = np.zeros(n_features)
    cdef np.ndarray[DOUBLE, ndim=1] variances = np.zeros(n_features)

    _mean_variance_axis0(n_samples, n_features, X_data, X_indices, X_indptr,
                         means, variances)

    cdef unsigned int i, j
    for i in xrange(n_samples):
        for j in xrange(X_indptr[i], X_indptr[i + 1]):
            if variances[X_indices[j]] > 0.0:
                X_data[j] /= variances[X_indices[j]]

    return variances<|MERGE_RESOLUTION|>--- conflicted
+++ resolved
@@ -7,7 +7,6 @@
 import numpy as np
 cimport cython
 
-<<<<<<< HEAD
 cdef extern from "math.h":
     double fabs(double f)
     double sqrt(double f)
@@ -29,6 +28,12 @@
 
     This is the private Cython function with pre-allocated meant to be called
     by the public functions of this module.
+
+    means[j] contains the mean of feature j (must be precomputed by the
+    caller)
+
+    variances[j] contains the variance of feature j (must be set to zero by
+    the caller)
     """
 
     # the column indices for row i are stored in:
@@ -41,28 +46,20 @@
     cdef unsigned int ind
     cdef double diff
 
-    for i in xrange(n_samples):
-        ptr = X_indptr[i]
-
-        # we need to iterate over all features
-        # but CSR matrices do not provide O(1)
-        # access to features
-        for j in xrange(n_features):
-            ind = X_indices[ptr]
-
-            if j != ind:
-                diff = means[j]
-                variances[j] += diff * diff
-            else:
-                diff = X_data[ptr] - means[ind]
-                variances[ind] += diff * diff
-                ptr += 1
-
+    # counts[j] contains the number of samples where feature j is non-zero
+    counts = np.zeros_like(means)
+
+    for i in xrange(n_samples):
+        for j in xrange(X_indptr[i], X_indptr[i + 1]):
+            ind = X_indices[j]
+            diff = X_data[j] - means[ind]
+            variances[ind] += diff * diff
+            counts[ind] += 1
+
+    nz = n_samples - counts
+    variances += nz * means ** 2
     variances /= n_samples
 
-=======
-ctypedef np.float64_t DOUBLE
->>>>>>> 1382b264
 
 @cython.boundscheck(False)
 @cython.wraparound(False)
@@ -88,7 +85,6 @@
     cdef np.ndarray[DOUBLE, ndim=1] X_data = X.data
     cdef np.ndarray[int, ndim=1] X_indices = X.indices
     cdef np.ndarray[int, ndim=1] X_indptr = X.indptr
-<<<<<<< HEAD
 
     # store the means in a 1d-array
     cdef np.ndarray[DOUBLE, ndim=1] means = np.asarray(X.mean(axis=0))[0]
@@ -110,8 +106,6 @@
     cdef np.ndarray[DOUBLE, ndim=1] X_data = X.data
     cdef np.ndarray[int, ndim=1] X_indices = X.indices
     cdef np.ndarray[int, ndim=1] X_indptr = X.indptr
-=======
->>>>>>> 1382b264
 
     # the column indices for row i are stored in:
     #    indices[indptr[i]:indices[i+1]]
@@ -119,7 +113,6 @@
     #    data[indptr[i]:indptr[i+1]]
     cdef unsigned int i
     cdef unsigned int j
-<<<<<<< HEAD
     cdef double sum_
 
     for i in xrange(n_samples):
@@ -163,29 +156,6 @@
             # do not normalize empty rows (can happen if CSR is not pruned
             # correctly)
             continue
-=======
-    cdef unsigned int ind
-    cdef double diff
-
-    # means[j] contains the mean of feature j
-    means = np.asarray(X.mean(axis=0))[0]
-
-    # counts[j] contains the number of samples where feature j is non-zero
-    counts = np.zeros_like(means)
-
-    # variances[j] contains the variance of feature j
-    variances = np.zeros_like(means)
-
-    for i in xrange(n_samples):
-        for j in xrange(X_indptr[i], X_indptr[i + 1]):
-            ind = X_indices[j]
-            diff = X_data[j] - means[ind]
-            variances[ind] += diff * diff
-            counts[ind] += 1
-
-    nz = n_samples - counts
-    variances += nz * means ** 2
->>>>>>> 1382b264
 
         sum_ = sqrt(sum_)
 
@@ -217,9 +187,9 @@
     cdef np.ndarray[DOUBLE, ndim=1] X_data = X.data
     cdef np.ndarray[int, ndim=1] X_indices = X.indices
     cdef np.ndarray[int, ndim=1] X_indptr = X.indptr
-    cdef np.ndarray[DOUBLE, ndim=1] means = np.zeros(n_features)
+
+    cdef np.ndarray[DOUBLE, ndim=1] means = np.asarray(X.mean(axis=0))[0]
     cdef np.ndarray[DOUBLE, ndim=1] variances = np.zeros(n_features)
-
     _mean_variance_axis0(n_samples, n_features, X_data, X_indices, X_indptr,
                          means, variances)
 
