#! /usr/bin/env python
#
# Copyright (C) 2007-2009 Cournapeau David <cournape@gmail.com>
#               2010 Fabian Pedregosa <fabian.pedregosa@inria.fr>

descr = """A set of python modules for machine learning and data mining"""

import sys
import os
import shutil

if sys.version_info[0] < 3:
    import __builtin__ as builtins
else:
    import builtins

# This is a bit (!) hackish: we are setting a global variable so that the main
# sklearn __init__ can detect if it is being loaded by the setup routine, to
# avoid attempting to load components that aren't built yet.
builtins.__SKLEARN_SETUP__ = True

DISTNAME = 'scikit-learn'
DESCRIPTION = 'A set of python modules for machine learning and data mining'
LONG_DESCRIPTION = open('README.rst').read()
MAINTAINER = 'Fabian Pedregosa'
MAINTAINER_EMAIL = 'fabian.pedregosa@inria.fr'
URL = 'http://scikit-learn.sourceforge.net'
LICENSE = 'new BSD'
DOWNLOAD_URL = 'http://sourceforge.net/projects/scikit-learn/files/'

# We can actually import a restricted version of sklearn that
# does not need the compiled code
import sklearn
VERSION = sklearn.__version__

from numpy.distutils.core import setup

###############################################################################
# Optional setuptools features

# For some commands, use setuptools
if len(set(('develop', 'release', 'bdist_egg', 'bdist_rpm',
           'bdist_wininst', 'install_egg_info', 'build_sphinx',
           'egg_info', 'easy_install', 'upload',
            )).intersection(sys.argv)) > 0:
    extra_setuptools_args = dict(
            zip_safe=False, # the package can run out of an .egg file
            include_package_data=True,
        )
else:
    extra_setuptools_args = dict()

def configuration(parent_package='', top_path=None):
    if os.path.exists('MANIFEST'):
        os.remove('MANIFEST')

    from numpy.distutils.misc_util import Configuration
    config = Configuration(None, parent_package, top_path)

    # Avoid non-useful msg:
    # "Ignoring attempt to set 'name' (from ... "
    config.set_options(ignore_setup_xxx_py=True,
                       assume_default_configuration=True,
                       delegate_options_to_subpackages=True,
                       quiet=True)

    config.add_subpackage('sklearn')

    return config


if __name__ == "__main__":

    old_path = os.getcwd()
    local_path = os.path.dirname(os.path.abspath(sys.argv[0]))
    # python 3 compatibility stuff.
    # Simplified version of scipy strategy: copy files into
    # build/py3k, and patch them using lib2to3.
    if sys.version_info[0] == 3:
        try:
            import lib2to3cache
        except ImportError:
            pass
        local_path = os.path.join(local_path, 'build', 'py3k')
        if os.path.exists(local_path):
            shutil.rmtree(local_path)
        print("Copying source tree into build/py3k for 2to3 transformation"
              "...")
        shutil.copytree(os.path.join(old_path, 'sklearn'),
                        os.path.join(local_path, 'sklearn'))
        import lib2to3.main
        from io import StringIO
        print("Converting to Python3 via 2to3...")
        _old_stdout = sys.stdout
        try:
            sys.stdout = StringIO()  # supress noisy output
            res = lib2to3.main.main("lib2to3.fixes", ['-x', 'import', '-w', local_path])
        finally:
            sys.stdout = _old_stdout

        if res != 0:
            raise Exception('2to3 failed, exiting ...')

    os.chdir(local_path)
    sys.path.insert(0, local_path)

    setup(configuration=configuration,
          name=DISTNAME,
          maintainer=MAINTAINER,
          maintainer_email=MAINTAINER_EMAIL,
          description=DESCRIPTION,
          license=LICENSE,
          url=URL,
          version=VERSION,
          download_url=DOWNLOAD_URL,
          long_description=LONG_DESCRIPTION,
<<<<<<< HEAD
=======
          zip_safe=False,  # the package can run out of an .egg file
>>>>>>> 9457f0c6
          classifiers=[
              'Intended Audience :: Science/Research',
              'Intended Audience :: Developers',
              'License :: OSI Approved',
              'Programming Language :: C',
              'Programming Language :: Python',
              'Topic :: Software Development',
              'Topic :: Scientific/Engineering',
              'Operating System :: Microsoft :: Windows',
              'Operating System :: POSIX',
              'Operating System :: Unix',
              'Operating System :: MacOS'
             ],
      **extra_setuptools_args)<|MERGE_RESOLUTION|>--- conflicted
+++ resolved
@@ -114,10 +114,6 @@
           version=VERSION,
           download_url=DOWNLOAD_URL,
           long_description=LONG_DESCRIPTION,
-<<<<<<< HEAD
-=======
-          zip_safe=False,  # the package can run out of an .egg file
->>>>>>> 9457f0c6
           classifiers=[
               'Intended Audience :: Science/Research',
               'Intended Audience :: Developers',
